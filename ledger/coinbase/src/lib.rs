// Copyright (C) 2019-2023 Aleo Systems Inc.
// This file is part of the snarkVM library.

// Licensed under the Apache License, Version 2.0 (the "License");
// you may not use this file except in compliance with the License.
// You may obtain a copy of the License at:
// http://www.apache.org/licenses/LICENSE-2.0

// Unless required by applicable law or agreed to in writing, software
// distributed under the License is distributed on an "AS IS" BASIS,
// WITHOUT WARRANTIES OR CONDITIONS OF ANY KIND, either express or implied.
// See the License for the specific language governing permissions and
// limitations under the License.

#![forbid(unsafe_code)]
#![allow(clippy::too_many_arguments)]
#![warn(clippy::cast_possible_truncation)]

mod helpers;
pub use helpers::*;

mod hash;
use hash::*;

#[cfg(test)]
mod tests;

use console::{
    account::Address,
    prelude::{anyhow, bail, cfg_iter, ensure, has_duplicates, Network, Result, ToBytes},
    program::cfg_into_iter,
    types::Field,
};
use snarkvm_algorithms::{
    fft::{DensePolynomial, EvaluationDomain},
    msm::VariableBase,
    polycommit::kzg10::{KZGCommitment, UniversalParams as SRS, KZG10},
};
use snarkvm_curves::PairingEngine;
use snarkvm_fields::{PrimeField, Zero};
use snarkvm_synthesizer_snark::UniversalSRS;
use snarkvm_utilities::cfg_zip_fold;

use aleo_std::prelude::*;

use std::sync::Arc;

#[cfg(feature = "serial")]
use itertools::Itertools;
#[cfg(not(feature = "serial"))]
use rayon::prelude::*;

#[derive(Clone)]
pub enum CoinbasePuzzle<N: Network> {
    /// The prover contains the coinbase puzzle proving key.
    Prover(Arc<CoinbaseProvingKey<N>>),
    /// The verifier contains the coinbase puzzle verifying key.
    Verifier(Arc<CoinbaseVerifyingKey<N>>),
}

impl<N: Network> CoinbasePuzzle<N> {
    /// Initializes a new `SRS` for the coinbase puzzle.
    #[cfg(any(test, feature = "setup"))]
    pub fn setup(config: PuzzleConfig) -> Result<SRS<N::PairingCurve>> {
        // The SRS must support committing to the product of two degree `n` polynomials.
        // Thus, the SRS must support committing to a polynomial of degree `2n - 1`.
        let total_degree = (2 * config.degree - 1).try_into()?;
        let srs = KZG10::load_srs(total_degree)?;
        Ok(srs)
    }

    /// Load the coinbase puzzle proving and verifying keys.
    pub fn load() -> Result<Self> {
        let max_degree = N::COINBASE_PUZZLE_DEGREE;
        // Load the universal SRS.
        let universal_srs = UniversalSRS::<N>::load()?;
        // Trim the universal SRS to the maximum degree.
        Self::trim(&*universal_srs, PuzzleConfig { degree: max_degree })
    }

    pub fn trim(srs: &SRS<N::PairingCurve>, config: PuzzleConfig) -> Result<Self> {
        // As above, we must support committing to the product of two degree `n` polynomials.
        // Thus, the SRS must support committing to a polynomial of degree `2n - 1`.
        // Since the upper bound to `srs.powers_of_beta_g` takes as input the number
        // of coefficients. The degree of the product has `2n - 1` coefficients.
        //
        // Hence, we request the powers of beta for the interval [0, 2n].
        let product_domain = Self::product_domain(config.degree)?;

        let lagrange_basis_at_beta_g = srs.lagrange_basis(product_domain)?;
        let fft_precomputation = product_domain.precompute_fft();
        let product_domain_elements = product_domain.elements().collect();

        let vk = CoinbaseVerifyingKey::<N> {
            g: srs.power_of_beta_g(0)?,
            gamma_g: <N::PairingCurve as PairingEngine>::G1Affine::zero(), // We don't use gamma_g later on since we are not hiding.
            h: srs.h,
            beta_h: srs.beta_h(),
            prepared_h: srs.prepared_h.clone(),
            prepared_beta_h: srs.prepared_beta_h.clone(),
        };

        let pk = CoinbaseProvingKey {
            product_domain,
            product_domain_elements,
            lagrange_basis_at_beta_g,
            fft_precomputation,
            verifying_key: vk,
        };

        Ok(Self::Prover(Arc::new(pk)))
    }

    /// Returns a prover solution to the coinbase puzzle.
    pub fn prove(
        &self,
        epoch_challenge: &EpochChallenge<N>,
        address: Address<N>,
        nonce: u64,
        minimum_proof_target: Option<u64>,
    ) -> Result<ProverSolution<N>> {
        // Retrieve the coinbase proving key.
        let pk = match self {
            Self::Prover(coinbase_proving_key) => coinbase_proving_key,
            Self::Verifier(_) => bail!("Cannot prove the coinbase puzzle with a verifier"),
        };

        let polynomial = Self::prover_polynomial(epoch_challenge, address, nonce)?;

        let product_evaluations = {
            let polynomial_evaluations = pk.product_domain.in_order_fft_with_pc(&polynomial, &pk.fft_precomputation);
            let product_evaluations = pk.product_domain.mul_polynomials_in_evaluation_domain(
                polynomial_evaluations,
                &epoch_challenge.epoch_polynomial_evaluations().evaluations,
            );
            product_evaluations
        };
        let (commitment, _rand) = KZG10::commit_lagrange(&pk.lagrange_basis(), &product_evaluations, None, None)?;

        let partial_solution = PartialSolution::new(address, nonce, commitment);

        // Check that the minimum target is met.
        if let Some(minimum_target) = minimum_proof_target {
            let proof_target = partial_solution.to_target()?;
            ensure!(
                proof_target >= minimum_target,
                "Prover solution was below the necessary proof target ({proof_target} < {minimum_target})"
            );
        }

        let point = hash_commitment(&commitment)?;
        let product_eval_at_point = polynomial.evaluate(point) * epoch_challenge.epoch_polynomial().evaluate(point);

        let proof = KZG10::open_lagrange(
            &pk.lagrange_basis(),
            pk.product_domain_elements(),
            &product_evaluations,
            point,
            product_eval_at_point,
        )?;
        ensure!(!proof.is_hiding(), "The prover solution must contain a non-hiding proof");

        debug_assert!(KZG10::check(&pk.verifying_key, &commitment, point, product_eval_at_point, &proof)?);

        Ok(ProverSolution::new(partial_solution, proof))
    }

    /// Returns the solutions and accumulator point for the given epoch challenge and prover solutions.
    ///
    /// # Note
    /// This method does *not* check that the prover solutions are valid.
    pub fn accumulate_unchecked(
        &self,
        epoch_challenge: &EpochChallenge<N>,
        prover_solutions: &[ProverSolution<N>],
    ) -> Result<(CoinbaseSolution<N>, Field<N>)> {
        // Ensure there exists prover solutions.
        if prover_solutions.is_empty() {
            bail!("Cannot accumulate an empty list of prover solutions.");
        }

        // Ensure the number of prover solutions does not exceed `MAX_PROVER_SOLUTIONS`.
        if prover_solutions.len() > N::MAX_PROVER_SOLUTIONS {
            bail!(
                "Cannot accumulate beyond {} prover solutions, found {}.",
                N::MAX_PROVER_SOLUTIONS,
                prover_solutions.len()
            );
        }

        // Retrieve the coinbase proving key.
        let pk = match self {
            Self::Prover(coinbase_proving_key) => coinbase_proving_key,
            Self::Verifier(_) => bail!("Cannot accumulate the coinbase puzzle with a verifier"),
        };
        ensure!(!has_duplicates(prover_solutions), "Cannot accumulate duplicate prover solutions");

        let (prover_polynomials, partial_solutions): (Vec<_>, Vec<_>) = cfg_iter!(prover_solutions)
            .filter_map(|solution| {
                if solution.proof().is_hiding() {
                    return None;
                }
                let polynomial = solution.to_prover_polynomial(epoch_challenge).ok()?;
                Some((polynomial, PartialSolution::new(solution.address(), solution.nonce(), solution.commitment())))
            })
            .unzip();

        // Compute the challenge points.
        let mut challenges = hash_commitments(partial_solutions.iter().map(|solution| *solution.commitment()))?;
        ensure!(challenges.len() == partial_solutions.len() + 1, "Invalid number of challenge points");

        // Pop the last challenge as the accumulator challenge point.
        let Some(accumulator_point) = challenges.pop() else {
            bail!("Missing the accumulator challenge point");
        };

        // Accumulate the prover polynomial.
        let zero = DensePolynomial::zero;
        let accumulated_prover_polynomial = cfg_zip_fold!(
            cfg_into_iter!(prover_polynomials),
            challenges,
            zero,
            |mut accumulator, (mut prover_polynomial, challenge)| {
                prover_polynomial *= challenge;
                accumulator += &prover_polynomial;
                accumulator
            },
            DensePolynomial<_>
        );
        let product_eval_at_challenge_point = accumulated_prover_polynomial.evaluate(accumulator_point)
            * epoch_challenge.epoch_polynomial().evaluate(accumulator_point);

        // Compute the accumulator polynomial.
        let product_evals = {
            let accumulated_polynomial_evaluations =
                pk.product_domain.in_order_fft_with_pc(&accumulated_prover_polynomial.coeffs, &pk.fft_precomputation);
            pk.product_domain.mul_polynomials_in_evaluation_domain(
                accumulated_polynomial_evaluations,
                &epoch_challenge.epoch_polynomial_evaluations().evaluations,
            )
        };

        // Compute the coinbase proof.
        let proof = KZG10::open_lagrange(
            &pk.lagrange_basis(),
            pk.product_domain_elements(),
            &product_evals,
            accumulator_point,
            product_eval_at_challenge_point,
        )?;

        // Ensure the coinbase proof is non-hiding.
        if proof.is_hiding() {
            bail!("The coinbase proof must be non-hiding");
        }

        // Return the accumulated proof and accumulator point.
        Ok((CoinbaseSolution::new(partial_solutions, proof), Field::new(accumulator_point)))
    }

    /// Returns `true` if the solutions are valid.
    pub fn verify(
        &self,
        coinbase_solution: &CoinbaseSolution<N>,
        epoch_challenge: &EpochChallenge<N>,
        proof_target: u64,
    ) -> Result<bool> {
<<<<<<< HEAD
        let timer = timer!("CoinbasePuzzle::verify");

        // Ensure the coinbase solution is not empty.
=======
        // Ensure the solutions are not empty.
>>>>>>> a6c5cf57
        if coinbase_solution.is_empty() {
            bail!("There are no solutions");
        }

        // Ensure the number of partial solutions does not exceed `MAX_PROVER_SOLUTIONS`.
        if coinbase_solution.len() > N::MAX_PROVER_SOLUTIONS {
            bail!(
                "The solutions exceed the allowed number of partial solutions. ({} > {})",
                coinbase_solution.len(),
                N::MAX_PROVER_SOLUTIONS
            );
        }

        // Ensure the coinbase proof is non-hiding.
        if coinbase_solution.proof().is_hiding() {
            bail!("The coinbase proof must be non-hiding");
        }

        // Ensure the puzzle commitments are unique.
        if has_duplicates(coinbase_solution.puzzle_commitments()) {
            bail!("The solutions contain duplicate puzzle commitments");
        }
        lap!(timer, "Perform initial checks");

        // Compute the prover polynomials.
        let prover_polynomials = cfg_iter!(coinbase_solution.partial_solutions())
            // Ensure that each of the prover solutions meets the required proof target.
            .map(|solution| match solution.to_target()? >= proof_target {
                // Compute the prover polynomial.
                true => solution.to_prover_polynomial(epoch_challenge),
                false => bail!("Prover puzzle does not meet the proof target requirements."),
            })
            .collect::<Result<Vec<_>>>()?;
        lap!(timer, "Compute the prover polynomials");

        // Compute the challenge points.
        let mut challenge_points =
            hash_commitments(coinbase_solution.partial_solutions().iter().map(|solution| *solution.commitment()))?;
        ensure!(
            challenge_points.len() == coinbase_solution.partial_solutions().len() + 1,
            "Invalid number of challenge points"
        );

        // Pop the last challenge point as the accumulator challenge point.
        let accumulator_point = match challenge_points.pop() {
            Some(point) => point,
            None => bail!("Missing the accumulator challenge point"),
        };
        lap!(timer, "Construct the accumulator point");

        // Compute the accumulator evaluation.
        let mut accumulator_evaluation = cfg_zip_fold!(
            cfg_iter!(prover_polynomials),
            &challenge_points,
            <N::PairingCurve as PairingEngine>::Fr::zero,
            |accumulator, (prover_polynomial, challenge_point)| {
                accumulator + (prover_polynomial.evaluate(accumulator_point) * challenge_point)
            },
            _
        );
        accumulator_evaluation *= &epoch_challenge.epoch_polynomial().evaluate(accumulator_point);
        lap!(timer, "Compute the accumulator evaluation");

        // Compute the accumulator commitment.
        let commitments: Vec<_> =
            cfg_iter!(coinbase_solution.partial_solutions()).map(|solution| solution.commitment().0).collect();
        let fs_challenges = challenge_points.into_iter().map(|f| f.to_bigint()).collect::<Vec<_>>();
        let accumulator_commitment =
            KZGCommitment::<N::PairingCurve>(VariableBase::msm(&commitments, &fs_challenges).into());
        lap!(timer, "Compute the accumulator commitment");

        // Retrieve the coinbase verifying key.
        let coinbase_verifying_key = match self {
            Self::Prover(coinbase_proving_key) => &coinbase_proving_key.verifying_key,
            Self::Verifier(coinbase_verifying_key) => coinbase_verifying_key,
        };

        // Verify the KZG10 proof.
        let check = KZG10::check(
            coinbase_verifying_key,
            &accumulator_commitment,
            accumulator_point,
            accumulator_evaluation,
            coinbase_solution.proof(),
        )?;
        lap!(timer, "Verify the KZG10 proof");

        finish!(timer);

        // Return the verification result.
        Ok(check)
    }

    /// Returns the coinbase proving key.
    pub fn coinbase_proving_key(&self) -> Result<&CoinbaseProvingKey<N>> {
        match self {
            Self::Prover(coinbase_proving_key) => Ok(coinbase_proving_key),
            Self::Verifier(_) => bail!("Cannot fetch the coinbase proving key with a verifier"),
        }
    }

    /// Returns the coinbase verifying key.
    pub fn coinbase_verifying_key(&self) -> &CoinbaseVerifyingKey<N> {
        match self {
            Self::Prover(coinbase_proving_key) => &coinbase_proving_key.verifying_key,
            Self::Verifier(coinbase_verifying_key) => coinbase_verifying_key,
        }
    }
}

impl<N: Network> CoinbasePuzzle<N> {
    /// Checks that the degree for the epoch and prover polynomial is within bounds,
    /// and returns the evaluation domain for the product polynomial.
    pub(crate) fn product_domain(degree: u32) -> Result<EvaluationDomain<N::Field>> {
        ensure!(degree != 0, "Degree cannot be zero");
        let num_coefficients = degree.checked_add(1).ok_or_else(|| anyhow!("Degree is too large"))?;
        let product_num_coefficients = num_coefficients
            .checked_mul(2)
            .and_then(|t| t.checked_sub(1))
            .ok_or_else(|| anyhow!("Degree is too large"))?;
        assert_eq!(product_num_coefficients, 2 * degree + 1);
        let product_domain =
            EvaluationDomain::new(product_num_coefficients.try_into()?).ok_or_else(|| anyhow!("Invalid degree"))?;
        assert_eq!(product_domain.size(), (product_num_coefficients as usize).checked_next_power_of_two().unwrap());
        Ok(product_domain)
    }

    /// Returns the prover polynomial for the coinbase puzzle.
    fn prover_polynomial(
        epoch_challenge: &EpochChallenge<N>,
        address: Address<N>,
        nonce: u64,
    ) -> Result<DensePolynomial<<N::PairingCurve as PairingEngine>::Fr>> {
        let input = {
            let mut bytes = [0u8; 76];
            bytes[..4].copy_from_slice(&epoch_challenge.epoch_number().to_bytes_le()?);
            bytes[4..36].copy_from_slice(&epoch_challenge.epoch_block_hash().to_bytes_le()?);
            bytes[36..68].copy_from_slice(&address.to_bytes_le()?);
            bytes[68..].copy_from_slice(&nonce.to_le_bytes());
            bytes
        };
        Ok(hash_to_polynomial::<<N::PairingCurve as PairingEngine>::Fr>(&input, epoch_challenge.degree()))
    }
}<|MERGE_RESOLUTION|>--- conflicted
+++ resolved
@@ -265,13 +265,9 @@
         epoch_challenge: &EpochChallenge<N>,
         proof_target: u64,
     ) -> Result<bool> {
-<<<<<<< HEAD
         let timer = timer!("CoinbasePuzzle::verify");
 
-        // Ensure the coinbase solution is not empty.
-=======
         // Ensure the solutions are not empty.
->>>>>>> a6c5cf57
         if coinbase_solution.is_empty() {
             bail!("There are no solutions");
         }

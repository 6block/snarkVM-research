--- conflicted
+++ resolved
@@ -47,14 +47,11 @@
 path = "../console"
 version = "=0.14.1"
 
-<<<<<<< HEAD
-=======
 [dependencies.synthesizer]
 package = "snarkvm-synthesizer"
 path = "../synthesizer"
 version = "=0.14.1"
 
->>>>>>> cec9c7dc
 [dependencies.ledger-block]
 package = "snarkvm-ledger-block"
 path = "./block"
@@ -68,7 +65,7 @@
 [dependencies.ledger-narwhal]
 package = "snarkvm-ledger-narwhal"
 path = "./narwhal"
-version = "=0.14.0"
+version = "=0.14.1"
 
 [dependencies.ledger-query]
 package = "snarkvm-ledger-query"
@@ -80,11 +77,6 @@
 package = "snarkvm-ledger-store"
 path = "./store"
 version = "=0.14.1"
-
-[dependencies.synthesizer]
-package = "snarkvm-synthesizer"
-path = "../synthesizer"
-version = "=0.14.0"
 
 [dependencies.aleo-std]
 version = "0.1.18"

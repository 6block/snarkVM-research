// Copyright (C) 2019-2023 Aleo Systems Inc.
// This file is part of the snarkVM library.

// The snarkVM library is free software: you can redistribute it and/or modify
// it under the terms of the GNU General Public License as published by
// the Free Software Foundation, either version 3 of the License, or
// (at your option) any later version.

// The snarkVM library is distributed in the hope that it will be useful,
// but WITHOUT ANY WARRANTY; without even the implied warranty of
// MERCHANTABILITY or FITNESS FOR A PARTICULAR PURPOSE. See the
// GNU General Public License for more details.

// You should have received a copy of the GNU General Public License
// along with the snarkVM library. If not, see <https://www.gnu.org/licenses/>.

use crate::{
    fft::{
        domain::{FFTPrecomputation, IFFTPrecomputation},
        EvaluationDomain,
    },
    polycommit::sonic_pc::{LCTerm, LabeledPolynomial, LinearCombination},
    snark::marlin::{
        ahp::{matrices, verifier, AHPError, CircuitId, CircuitInfo},
        prover,
        MarlinMode,
    },
};
use itertools::Itertools;
use snarkvm_fields::{Field, PrimeField};
use snarkvm_r1cs::SynthesisError;

use core::{borrow::Borrow, marker::PhantomData};
use std::collections::BTreeMap;

/// The algebraic holographic proof defined in [CHMMVW19](https://eprint.iacr.org/2019/1047).
/// Currently, this AHP only supports inputs of size one
/// less than a power of 2 (i.e., of the form 2^n - 1).
pub struct AHPForR1CS<F: Field, MM: MarlinMode> {
    field: PhantomData<F>,
    mode: PhantomData<MM>,
}

#[derive(Debug, Clone, Copy)]
struct VerifierChallenges<F: Field> {
    alpha: F,
    beta: F,
    gamma: F,
}

pub(crate) fn witness_label(circuit_id: CircuitId, poly: &str, i: usize) -> String {
    format!("circuit_{circuit_id}_{poly}_{i:0>8}")
}

pub(crate) struct ConstraintDomains<F: PrimeField> {
    pub(crate) max_constraint_domain: Option<EvaluationDomain<F>>,
    pub(crate) constraint_domain: EvaluationDomain<F>,
}

pub(crate) struct NonZeroDomains<F: PrimeField> {
    pub(crate) max_non_zero_domain: Option<EvaluationDomain<F>>,
    pub(crate) domain_a: EvaluationDomain<F>,
    pub(crate) domain_b: EvaluationDomain<F>,
    pub(crate) domain_c: EvaluationDomain<F>,
}

impl<F: PrimeField, MM: MarlinMode> AHPForR1CS<F, MM> {
    /// The linear combinations that are statically known to evaluate to zero.
    /// These correspond to the virtual commitments as noted in the Aleo marlin protocol docs
    #[rustfmt::skip]
    pub const LC_WITH_ZERO_EVAL: [&'static str; 2] = ["matrix_sumcheck", "lincheck_sumcheck"];

    pub fn zk_bound() -> Option<usize> {
        MM::ZK.then_some(1)
    }

    /// Check that the (formatted) public input is of the form 2^n for some integer n.
    pub fn num_formatted_public_inputs_is_admissible(num_inputs: usize) -> Result<(), AHPError> {
        match num_inputs.count_ones() == 1 {
            true => Ok(()),
            false => Err(AHPError::InvalidPublicInputLength),
        }
    }

    /// Check that the (formatted) public input is of the form 2^n for some integer n.
    pub fn formatted_public_input_is_admissible(input: &[F]) -> Result<(), AHPError> {
        Self::num_formatted_public_inputs_is_admissible(input.len())
    }

    /// The maximum degree of polynomials produced by the indexer and prover
    /// of this protocol.
    /// The number of the variables must include the "one" variable. That is, it
    /// must be with respect to the number of formatted public inputs.
    pub fn max_degree(num_constraints: usize, num_variables: usize, num_non_zero: usize) -> Result<usize, AHPError> {
        let padded_matrix_dim = matrices::padded_matrix_dim(num_variables, num_constraints);
        let zk_bound = Self::zk_bound().unwrap_or(0);
        let constraint_domain_size = EvaluationDomain::<F>::compute_size_of_domain(padded_matrix_dim)
            .ok_or(AHPError::PolynomialDegreeTooLarge)?;
        let non_zero_domain_size =
            EvaluationDomain::<F>::compute_size_of_domain(num_non_zero).ok_or(AHPError::PolynomialDegreeTooLarge)?;

        Ok(*[
            2 * constraint_domain_size + zk_bound - 2,
            if MM::ZK { constraint_domain_size + 3 } else { 0 }, //  mask_poly
            constraint_domain_size,
            constraint_domain_size,
            non_zero_domain_size - 1, // non-zero polynomials
        ]
        .iter()
        .max()
        .unwrap())
    }

    /// Get all the strict degree bounds enforced in the AHP.
    pub fn get_degree_bounds(info: &CircuitInfo<F>) -> [usize; 4] {
        let num_constraints = info.num_constraints;
        let num_non_zero_a = info.num_non_zero_a;
        let num_non_zero_b = info.num_non_zero_b;
        let num_non_zero_c = info.num_non_zero_c;
        [
            EvaluationDomain::<F>::compute_size_of_domain(num_constraints).unwrap() - 2,
            EvaluationDomain::<F>::compute_size_of_domain(num_non_zero_a).unwrap() - 2,
            EvaluationDomain::<F>::compute_size_of_domain(num_non_zero_b).unwrap() - 2,
            EvaluationDomain::<F>::compute_size_of_domain(num_non_zero_c).unwrap() - 2,
        ]
    }

    pub(crate) fn max_constraint_domain(
        info: &CircuitInfo<F>,
        max_candidate: Option<EvaluationDomain<F>>,
    ) -> Result<ConstraintDomains<F>, SynthesisError> {
        let constraint_domain =
            EvaluationDomain::new(info.num_constraints).ok_or(SynthesisError::PolynomialDegreeTooLarge)?;
        let mut max_constraint_domain = Some(constraint_domain);
        if max_candidate.is_some() && max_candidate.unwrap().size() > constraint_domain.size() {
            max_constraint_domain = max_candidate;
        }
        Ok(ConstraintDomains { max_constraint_domain, constraint_domain })
    }

    pub(crate) fn max_non_zero_domain(
        info: &CircuitInfo<F>,
        max_candidate: Option<EvaluationDomain<F>>,
    ) -> Result<NonZeroDomains<F>, SynthesisError> {
        let domain_a = EvaluationDomain::new(info.num_non_zero_a).ok_or(SynthesisError::PolynomialDegreeTooLarge)?;
        let domain_b = EvaluationDomain::new(info.num_non_zero_b).ok_or(SynthesisError::PolynomialDegreeTooLarge)?;
        let domain_c = EvaluationDomain::new(info.num_non_zero_c).ok_or(SynthesisError::PolynomialDegreeTooLarge)?;
        let new_candidate = [domain_a, domain_b, domain_c].into_iter().max_by_key(|d| d.size()).unwrap();
        let mut max_non_zero_domain = Some(new_candidate);
        if max_candidate.is_some() && max_candidate.unwrap().size() > new_candidate.size() {
            max_non_zero_domain = max_candidate;
        }
        Ok(NonZeroDomains { max_non_zero_domain, domain_a, domain_b, domain_c })
    }

    pub fn fft_precomputation(
        constraint_domain_size: usize,
        non_zero_a_domain_size: usize,
        non_zero_b_domain_size: usize,
        non_zero_c_domain_size: usize,
    ) -> Option<(FFTPrecomputation<F>, IFFTPrecomputation<F>)> {
        let largest_domain_size = [
            3 * constraint_domain_size,
            non_zero_a_domain_size * 2,
            non_zero_b_domain_size * 2,
            non_zero_c_domain_size * 2,
        ]
        .into_iter()
        .max()?;
        let largest_mul_domain = EvaluationDomain::new(largest_domain_size)?;

        let fft_precomputation = largest_mul_domain.precompute_fft();
        let ifft_precomputation = fft_precomputation.to_ifft_precomputation();
        Some((fft_precomputation, ifft_precomputation))
    }

    /// Construct the linear combinations that are checked by the AHP.
    /// Public input should be unformatted.
    /// We construct the linear combinations as per section 5 of our protocol documentation.
    /// We can distinguish between:
    /// (1) simple comitments: $\{\cm{g_A}, \cm{g_B}, \cm{g_C}\}$ and $\{\cm{\hat{z}_{B,i,j}}\}_{i \in {[\mathcal{D}]}}$, $\cm{g_1}$
    /// (2) virtual commitments for the lincheck_sumcheck and matrix_sumcheck. These are linear combinations of the simple commitments
    #[allow(non_snake_case)]
    pub fn construct_linear_combinations<E: EvaluationsProvider<F>>(
        public_inputs: &BTreeMap<CircuitId, Vec<Vec<F>>>,
        evals: &E,
        prover_third_message: &prover::ThirdMessage<F>,
        state: &verifier::State<F, MM>,
    ) -> Result<BTreeMap<String, LinearCombination<F>>, AHPError> {
        assert!(!public_inputs.is_empty());
        let largest_constraint_domain = state.max_constraint_domain;
        let max_non_zero_domain = state.largest_non_zero_domain;
        let public_inputs = state
            .circuit_specific_states
            .iter()
            .map(|(circuit_id, circuit_state)| {
                let input_domain = circuit_state.input_domain;
                let public_inputs = public_inputs[circuit_id]
                    .iter()
                    .map(|p| {
                        let public_input = prover::ConstraintSystem::format_public_input(p);
                        Self::formatted_public_input_is_admissible(&public_input).map(|_| public_input)
                    })
                    .collect::<Result<Vec<_>, _>>();
                assert_eq!(public_inputs.as_ref().unwrap()[0].len(), input_domain.size());
                public_inputs
            })
            .collect::<Result<Vec<_>, _>>()?;

        let first_round_msg = state.first_round_message.as_ref().unwrap();
        let alpha = first_round_msg.alpha;
        let eta_a = F::one();
        let eta_b = first_round_msg.eta_b;
        let eta_c = first_round_msg.eta_c;
        let batch_combiners = &first_round_msg.batch_combiners;
        let prover::ThirdMessage { sums } = prover_third_message;

<<<<<<< HEAD
        let t_at_beta_s = state
            .circuit_specific_states
            .iter()
            .enumerate()
            .map(|(i, (circuit_id, circuit_state))| {
                let sums_i = &sums[i];
                let t_at_beta = eta_a * circuit_state.non_zero_a_domain.size_as_field_element * sums_i.sum_a
                    + eta_b * circuit_state.non_zero_b_domain.size_as_field_element * sums_i.sum_b
                    + eta_c * circuit_state.non_zero_c_domain.size_as_field_element * sums_i.sum_c;
                (circuit_id, t_at_beta)
            })
            .collect::<BTreeMap<_, _>>();
=======
        #[rustfmt::skip]
        let t_at_beta =
            eta_a * state.non_zero_a_domain.size_as_field_element * sum_a +
            eta_b * state.non_zero_b_domain.size_as_field_element * sum_b +
            eta_c * state.non_zero_c_domain.size_as_field_element * sum_c;
        let delta_b = state.third_round_message.as_ref().unwrap().delta_b;
        let delta_c = state.third_round_message.as_ref().unwrap().delta_c;
>>>>>>> b8ae65af

        let verifier::ThirdMessage { r_a, r_b, r_c } = state.third_round_message.as_ref().unwrap();
        let beta = state.second_round_message.unwrap().beta;
        let gamma = state.gamma.unwrap();

        let mut linear_combinations = BTreeMap::new();
        let mut selectors = BTreeMap::new();

        // Lincheck sumcheck:
        let lincheck_time = start_timer!(|| "Lincheck");
        let z_b_s = state
            .circuit_specific_states
            .iter()
            .map(|(&circuit_id, circuit_state)| {
                let z_b_i = (0..circuit_state.batch_size)
                    .map(|i| {
                        let z_b = witness_label(circuit_id, "z_b", i);
                        LinearCombination::new(z_b.clone(), [(F::one(), z_b)])
                    })
                    .collect::<Vec<_>>();
                (circuit_id, z_b_i)
            })
            .collect::<BTreeMap<_, _>>();

        let g_1 = LinearCombination::new("g_1", [(F::one(), "g_1")]);

        let bivariate_poly_time = start_timer!(|| "Bivariate poly");
        let mut r_alpha_at_beta_s = BTreeMap::new();
        for (circuit_id, circuit_state) in state.circuit_specific_states.iter() {
            r_alpha_at_beta_s.insert(
                circuit_id,
                circuit_state.constraint_domain.eval_unnormalized_bivariate_lagrange_poly(alpha, beta),
            );
        }
        end_timer!(bivariate_poly_time);

        let v_H_at_beta_time = start_timer!(|| "v_H_at_beta");
        let v_H_at_beta = largest_constraint_domain.evaluate_vanishing_polynomial(beta);
        end_timer!(v_H_at_beta_time);

        let v_X_at_beta_time = start_timer!(|| "v_X_at_beta");
        let v_X_at_beta = state
            .circuit_specific_states
            .iter()
            .map(|(circuit_id, circuit_state)| {
                let v_X_i_at_beta = circuit_state.input_domain.evaluate_vanishing_polynomial(beta);
                (circuit_id, v_X_i_at_beta)
            })
            .collect::<BTreeMap<_, _>>();
        end_timer!(v_X_at_beta_time);

        let z_b_s_at_beta = z_b_s
            .iter()
            .map(|(circuit_id, z_b_i)| {
                let z_b_i_s = z_b_i.iter().map(|z_b| evals.get_lc_eval(z_b, beta).unwrap()).collect::<Vec<F>>();
                (*circuit_id, z_b_i_s)
            })
            .collect::<BTreeMap<_, _>>();
        let batch_z_b_s_at_beta = z_b_s_at_beta
            .iter()
            .zip_eq(batch_combiners.values())
            .zip_eq(r_alpha_at_beta_s.values())
            .map(|(((circuit_id, z_b_i_at_beta), combiners), &r_alpha_at_beta)| {
                let z_b_at_beta = z_b_i_at_beta
                    .iter()
                    .zip_eq(&combiners.instance_combiners)
                    .map(|(z_b_at_beta, instance_combiner)| *z_b_at_beta * instance_combiner)
                    .sum::<F>();
                (*circuit_id, r_alpha_at_beta * z_b_at_beta)
            })
            .collect::<BTreeMap<_, _>>();
        let g_1_at_beta = evals.get_lc_eval(&g_1, beta)?;

        let combined_x_at_betas = state
            .circuit_specific_states
            .iter()
            .enumerate()
            .map(|(i, (circuit_id, circuit_state))| {
                let lag_at_beta = circuit_state.input_domain.evaluate_all_lagrange_coefficients(beta);
                let combined_x_at_beta = batch_combiners[circuit_id]
                    .instance_combiners
                    .iter()
                    .zip_eq(public_inputs[i].iter())
                    .map(|(c, x)| x.iter().zip_eq(&lag_at_beta).map(|(x, l)| *x * l).sum::<F>() * c)
                    .sum::<F>();
                (circuit_id, combined_x_at_beta)
            })
            .collect::<BTreeMap<_, _>>();

        // We're now going to calculate the lincheck_sumcheck
        // Note that we precalculated a number of terms already to prevent duplicate calculations:
        #[rustfmt::skip]
        let lincheck_sumcheck = {
            let mut lincheck_sumcheck = LinearCombination::empty("lincheck_sumcheck");
            if MM::ZK {
                lincheck_sumcheck.add(F::one(), "mask_poly");
            }
            for (id, c) in batch_combiners.iter() {
                let mut circuit_term = LinearCombination::empty(format!("lincheck_sumcheck term {id}"));
                for (j, instance_combiner) in c.instance_combiners.iter().enumerate() {
                    let z_a_j = witness_label(*id, "z_a", j);
                    let w_j = witness_label(*id, "w", j);
                    circuit_term
                        .add(r_alpha_at_beta_s[id] * instance_combiner * (eta_a + eta_c * z_b_s_at_beta[id][j]), z_a_j)
                        .add(-t_at_beta_s[id] * v_X_at_beta[id] * instance_combiner, w_j);
                }
               circuit_term
                    .add(-t_at_beta_s[id] * combined_x_at_betas[id], LCTerm::One)
                    .add(eta_b * batch_z_b_s_at_beta[id], LCTerm::One);
                let constraint_domain = state.circuit_specific_states[id].constraint_domain;
                let selector = selector_evals(&mut selectors, &largest_constraint_domain, &constraint_domain, beta);
                circuit_term *= selector;
                lincheck_sumcheck += (c.circuit_combiner, &circuit_term);
            }
            lincheck_sumcheck
                .add(-v_H_at_beta, "h_1")
                .add(-beta * g_1_at_beta, LCTerm::One);
            lincheck_sumcheck
        };
        debug_assert!(evals.get_lc_eval(&lincheck_sumcheck, beta)?.is_zero());

        for z_b in z_b_s.into_values() {
            for z_b_i in z_b {
                linear_combinations.insert(z_b_i.label.clone(), z_b_i);
            }
        }
        linear_combinations.insert("g_1".into(), g_1);
        linear_combinations.insert("lincheck_sumcheck".into(), lincheck_sumcheck);
        end_timer!(lincheck_time);

        //  Matrix sumcheck:
        let mut matrix_sumcheck = LinearCombination::empty("matrix_sumcheck");

<<<<<<< HEAD
        for (i, (&id, circuit_state)) in state.circuit_specific_states.iter().enumerate() {
            let v_H_i_at_alpha_time = start_timer!(|| format!("v_H_i_at_alpha {id}"));
            let v_H_i_at_alpha = circuit_state.constraint_domain.evaluate_vanishing_polynomial(alpha);
            end_timer!(v_H_i_at_alpha_time);

            let v_H_i_at_beta_time = start_timer!(|| format!("v_H_i_at_beta {id}"));
            let v_H_i_at_beta = circuit_state.constraint_domain.evaluate_vanishing_polynomial(beta);
            end_timer!(v_H_i_at_beta_time);
            let v_H_i = v_H_i_at_alpha * v_H_i_at_beta;

            let s_a = selector_evals(&mut selectors, &max_non_zero_domain, &circuit_state.non_zero_a_domain, gamma);
            let s_b = selector_evals(&mut selectors, &max_non_zero_domain, &circuit_state.non_zero_b_domain, gamma);
            let s_c = selector_evals(&mut selectors, &max_non_zero_domain, &circuit_state.non_zero_c_domain, gamma);

            let g_a_label = witness_label(id, "g_a", 0);
            let g_a = LinearCombination::new(g_a_label.clone(), [(F::one(), g_a_label)]);
            let g_b_label = witness_label(id, "g_b", 0);
            let g_b = LinearCombination::new(g_b_label.clone(), [(F::one(), g_b_label)]);
            let g_c_label = witness_label(id, "g_c", 0);
            let g_c = LinearCombination::new(g_c_label.clone(), [(F::one(), g_c_label)]);

            let challenges = VerifierChallenges { alpha, beta, gamma };
            let sum_a = sums[i].sum_a;
            let sum_b = sums[i].sum_b;
            let sum_c = sums[i].sum_c;

            Self::add_g_m_term(&mut matrix_sumcheck, id, "a", challenges, evals, &g_a, v_H_i, r_a[i], sum_a, s_a)?;
            Self::add_g_m_term(&mut matrix_sumcheck, id, "b", challenges, evals, &g_b, v_H_i, r_b[i], sum_b, s_b)?;
            Self::add_g_m_term(&mut matrix_sumcheck, id, "c", challenges, evals, &g_c, v_H_i, r_c[i], sum_c, s_c)?;

            linear_combinations.insert(g_a.label.clone(), g_a);
            linear_combinations.insert(g_b.label.clone(), g_b);
            linear_combinations.insert(g_c.label.clone(), g_c);
        }
=======
        let g_a = LinearCombination::new("g_a", [(F::one(), "g_a")]);
        let g_a_at_gamma = evals.get_lc_eval(&g_a, gamma)?;
        let selector_a = largest_non_zero_domain.evaluate_selector_polynomial(non_zero_a_domain, gamma);
        let lhs_a =
            Self::construct_lhs("a", alpha, beta, gamma, v_H_at_alpha * v_H_at_beta, g_a_at_gamma, *sum_a, selector_a);
        matrix_sumcheck += &lhs_a;

        let g_b = LinearCombination::new("g_b", [(F::one(), "g_b")]);
        let g_b_at_gamma = evals.get_lc_eval(&g_b, gamma)?;
        let selector_b = largest_non_zero_domain.evaluate_selector_polynomial(non_zero_b_domain, gamma);
        let lhs_b =
            Self::construct_lhs("b", alpha, beta, gamma, v_H_at_alpha * v_H_at_beta, g_b_at_gamma, *sum_b, selector_b);
        matrix_sumcheck += (delta_b, &lhs_b);

        let g_c = LinearCombination::new("g_c", [(F::one(), "g_c")]);
        let g_c_at_gamma = evals.get_lc_eval(&g_c, gamma)?;
        let selector_c = largest_non_zero_domain.evaluate_selector_polynomial(non_zero_c_domain, gamma);
        let lhs_c =
            Self::construct_lhs("c", alpha, beta, gamma, v_H_at_alpha * v_H_at_beta, g_c_at_gamma, *sum_c, selector_c);
        matrix_sumcheck += (delta_c, &lhs_c);
>>>>>>> b8ae65af

        matrix_sumcheck -=
            &LinearCombination::new("h_2", [(max_non_zero_domain.evaluate_vanishing_polynomial(gamma), "h_2")]);
        debug_assert!(evals.get_lc_eval(&matrix_sumcheck, gamma)?.is_zero());

        linear_combinations.insert("matrix_sumcheck".into(), matrix_sumcheck);

        Ok(linear_combinations)
    }

    #[allow(clippy::too_many_arguments)]
    fn add_g_m_term<E: EvaluationsProvider<F>>(
        matrix_sumcheck: &mut LinearCombination<F>,
        id: CircuitId,
        m: &str,
        challenges: VerifierChallenges<F>,
        evals: &E,
        g_m: &LinearCombination<F>,
        v_h_i_alpha_beta: F,
        r: F,
        sum: F,
        selector: F,
    ) -> Result<(), AHPError> {
        let g_at_gamma = evals.get_lc_eval(g_m, challenges.gamma)?;
        let b_term = challenges.gamma * g_at_gamma + sum; // Xg_m(X) + sum_m
        let lhs_a = Self::construct_lhs(id, m, challenges.alpha, challenges.beta, v_h_i_alpha_beta, b_term, selector);
        *matrix_sumcheck += (r, &lhs_a);
        Ok(())
    }

    #[allow(clippy::too_many_arguments)]
    fn construct_lhs(
        id: CircuitId,
        label: &str,
        alpha: F,
        beta: F,
        v_h_i_at_alpha_beta: F,
        b_term: F,
        selector_at_gamma: F,
    ) -> LinearCombination<F> {
        let label_row = format!("circuit_{id}_row_{label}");
        let label_col = format!("circuit_{id}_col_{label}");
        let label_val = format!("circuit_{id}_val_{label}");
        let label_row_col = format!("circuit_{id}_row_col_{label}");
        let label_a_poly = format!("circuit_{id}_a_poly_{label}");
        let label_denom = format!("circuit_{id}_denom_{label}");

        let a = LinearCombination::new(label_a_poly, [(v_h_i_at_alpha_beta, label_val)]);
        let alpha_beta = alpha * beta;

        let mut b = LinearCombination::new(label_denom, [
            (alpha_beta, LCTerm::One),
            (-alpha, (label_row).into()),
            (-beta, (label_col).into()),
            (F::one(), (label_row_col).into()),
        ]);
        b *= b_term; // Xg_m(X) + sum_m

        let mut lhs = a;
        lhs -= &b;
        lhs *= selector_at_gamma;
        lhs
    }
}

fn selector_evals<F: PrimeField>(
    cached_selector_evaluations: &mut BTreeMap<(u64, u64, F), F>,
    largest_domain: &EvaluationDomain<F>,
    target_domain: &EvaluationDomain<F>,
    challenge: F,
) -> F {
    *cached_selector_evaluations
        .entry((target_domain.size, largest_domain.size, challenge))
        .or_insert_with(|| largest_domain.evaluate_selector_polynomial(*target_domain, challenge))
}

/// Abstraction that provides evaluations of (linear combinations of) polynomials
///
/// Intended to provide a common interface for both the prover and the verifier
/// when constructing linear combinations via `AHPForR1CS::construct_linear_combinations`.
pub trait EvaluationsProvider<F: PrimeField>: core::fmt::Debug {
    /// Get the evaluation of linear combination `lc` at `point`.
    fn get_lc_eval(&self, lc: &LinearCombination<F>, point: F) -> Result<F, AHPError>;
}

impl<F: PrimeField> EvaluationsProvider<F> for crate::polycommit::sonic_pc::Evaluations<F> {
    fn get_lc_eval(&self, lc: &LinearCombination<F>, point: F) -> Result<F, AHPError> {
        let key = (lc.label.clone(), point);
        self.get(&key).copied().ok_or_else(|| AHPError::MissingEval(lc.label.clone()))
    }
}

impl<F, T> EvaluationsProvider<F> for Vec<T>
where
    F: PrimeField,
    T: Borrow<LabeledPolynomial<F>> + core::fmt::Debug,
{
    fn get_lc_eval(&self, lc: &LinearCombination<F>, point: F) -> Result<F, AHPError> {
        let mut eval = F::zero();
        for (coeff, term) in lc.iter() {
            let value = if let LCTerm::PolyLabel(label) = term {
                self.iter()
                    .find(|p| (*p).borrow().label() == label)
                    .ok_or_else(|| AHPError::MissingEval(format!("Missing {} for {}", label, lc.label)))?
                    .borrow()
                    .evaluate(point)
            } else {
                assert!(term.is_one());
                F::one()
            };
            eval += &(*coeff * value)
        }
        Ok(eval)
    }
}

/// The derivative of the vanishing polynomial
pub trait UnnormalizedBivariateLagrangePoly<F: PrimeField> {
    /// Evaluate the polynomial
    fn eval_unnormalized_bivariate_lagrange_poly(&self, x: F, y: F) -> F;

    /// Evaluate over a batch of inputs
    fn batch_eval_unnormalized_bivariate_lagrange_poly_with_diff_inputs(&self, x: F) -> Vec<F>;

    fn batch_eval_unnormalized_bivariate_lagrange_poly_with_diff_inputs_over_domain(
        &self,
        x: F,
        domain: &EvaluationDomain<F>,
    ) -> Vec<F>;

    /// Evaluate the magic polynomial over `self`
    fn batch_eval_unnormalized_bivariate_lagrange_poly_with_same_inputs(&self) -> Vec<F>;
}

impl<F: PrimeField> UnnormalizedBivariateLagrangePoly<F> for EvaluationDomain<F> {
    fn eval_unnormalized_bivariate_lagrange_poly(&self, x: F, y: F) -> F {
        if x != y {
            (self.evaluate_vanishing_polynomial(x) - self.evaluate_vanishing_polynomial(y)) / (x - y)
        } else {
            self.size_as_field_element * x.pow([(self.size() - 1) as u64])
        }
    }

    fn batch_eval_unnormalized_bivariate_lagrange_poly_with_diff_inputs_over_domain(
        &self,
        x: F,
        domain: &EvaluationDomain<F>,
    ) -> Vec<F> {
        use snarkvm_utilities::{cfg_iter, cfg_iter_mut};

        #[cfg(feature = "parallel")]
        use rayon::prelude::*;

        let vanish_x = self.evaluate_vanishing_polynomial(x);
        let elements = domain.elements().collect::<Vec<_>>();

        let mut denoms = cfg_iter!(elements).map(|e| x - e).collect::<Vec<_>>();
        if domain.size() <= self.size() {
            snarkvm_fields::batch_inversion_and_mul(&mut denoms, &vanish_x);
        } else {
            snarkvm_fields::batch_inversion(&mut denoms);
            let ratio = domain.size() / self.size();
            let mut numerators = vec![vanish_x; domain.size()];
            cfg_iter_mut!(numerators).zip_eq(elements).enumerate().for_each(|(i, (n, e))| {
                if i % ratio != 0 {
                    *n -= self.evaluate_vanishing_polynomial(e);
                }
            });
            cfg_iter_mut!(denoms).zip_eq(numerators).for_each(|(d, e)| *d *= e);
        }
        denoms
    }

    fn batch_eval_unnormalized_bivariate_lagrange_poly_with_diff_inputs(&self, x: F) -> Vec<F> {
        self.batch_eval_unnormalized_bivariate_lagrange_poly_with_diff_inputs_over_domain(x, self)
    }

    fn batch_eval_unnormalized_bivariate_lagrange_poly_with_same_inputs(&self) -> Vec<F> {
        let mut elems: Vec<F> = self.elements().map(|e| e * self.size_as_field_element).collect();
        elems[1..].reverse();
        elems
    }
}

/// Given two domains H and K such that H \subseteq K,
/// construct polynomial that outputs 0 on all elements in K \ H, but 1 on all elements of H.
pub trait SelectorPolynomial<F: PrimeField> {
    fn evaluate_selector_polynomial(&self, other: EvaluationDomain<F>, point: F) -> F;
}

impl<F: PrimeField> SelectorPolynomial<F> for EvaluationDomain<F> {
    fn evaluate_selector_polynomial(&self, other: EvaluationDomain<F>, point: F) -> F {
        let numerator = self.evaluate_vanishing_polynomial(point) * other.size_as_field_element;
        let denominator = other.evaluate_vanishing_polynomial(point) * self.size_as_field_element;
        numerator / denominator
    }
}

#[cfg(test)]
mod tests {
    use super::*;
    use crate::fft::{DensePolynomial, Evaluations};
    use snarkvm_curves::bls12_377::fr::Fr;
    use snarkvm_fields::{One, Zero};
    use snarkvm_utilities::rand::{TestRng, Uniform};

    #[test]
    fn domain_unnormalized_bivariate_lagrange_poly() {
        for domain_size in 1..10 {
            let domain = EvaluationDomain::<Fr>::new(1 << domain_size).unwrap();
            let manual: Vec<_> =
                domain.elements().map(|elem| domain.eval_unnormalized_bivariate_lagrange_poly(elem, elem)).collect();
            let fast = domain.batch_eval_unnormalized_bivariate_lagrange_poly_with_same_inputs();
            assert_eq!(fast, manual);
        }
    }

    #[test]
    fn domain_unnormalized_bivariate_lagrange_poly_diff_inputs() {
        let rng = &mut TestRng::default();
        for domain_size in 1..10 {
            let domain = EvaluationDomain::<Fr>::new(1 << domain_size).unwrap();
            let x = Fr::rand(rng);
            let manual: Vec<_> =
                domain.elements().map(|y| domain.eval_unnormalized_bivariate_lagrange_poly(x, y)).collect();
            let fast = domain.batch_eval_unnormalized_bivariate_lagrange_poly_with_diff_inputs(x);
            assert_eq!(fast, manual);
        }
    }

    #[test]
    fn domain_unnormalized_bivariate_lagrange_poly_diff_inputs_over_domain() {
        let rng = &mut TestRng::default();
        for domain_size in 1..10 {
            let domain = EvaluationDomain::<Fr>::new(1 << domain_size).unwrap();
            let x = Fr::rand(rng);
            for other_domain_size in 1..10 {
                let other = EvaluationDomain::<Fr>::new(1 << other_domain_size).unwrap();
                let manual: Vec<_> =
                    other.elements().map(|y| domain.eval_unnormalized_bivariate_lagrange_poly(x, y)).collect();
                let fast =
                    domain.batch_eval_unnormalized_bivariate_lagrange_poly_with_diff_inputs_over_domain(x, &other);
                assert_eq!(fast, manual, "failed for self {domain:?} and other {other:?}");
            }
        }
    }

    #[test]
    fn test_summation() {
        let rng = &mut TestRng::default();
        let size = 1 << 4;
        let domain = EvaluationDomain::<Fr>::new(1 << 4).unwrap();
        let size_as_fe = domain.size_as_field_element;
        let poly = DensePolynomial::rand(size, rng);

        let mut sum: Fr = Fr::zero();
        for eval in domain.elements().map(|e| poly.evaluate(e)) {
            sum += &eval;
        }
        let first = poly.coeffs[0] * size_as_fe;
        let last = *poly.coeffs.last().unwrap() * size_as_fe;
        println!("sum: {sum:?}");
        println!("a_0: {first:?}");
        println!("a_n: {last:?}");
        println!("first + last: {:?}\n", first + last);
        assert_eq!(sum, first + last);
    }

    #[test]
    fn test_alternator_polynomial() {
        let mut rng = TestRng::default();

        for i in 1..10 {
            for j in 1..i {
                let domain_i = EvaluationDomain::<Fr>::new(1 << i).unwrap();
                let domain_j = EvaluationDomain::<Fr>::new(1 << j).unwrap();
                let point = domain_j.sample_element_outside_domain(&mut rng);
                let j_elements = domain_j.elements().collect::<Vec<_>>();
                let slow_selector = {
                    let evals = domain_i
                        .elements()
                        .map(|e| if j_elements.contains(&e) { Fr::one() } else { Fr::zero() })
                        .collect();
                    Evaluations::from_vec_and_domain(evals, domain_i).interpolate()
                };
                assert_eq!(slow_selector.evaluate(point), domain_i.evaluate_selector_polynomial(domain_j, point));

                for element in domain_i.elements() {
                    if j_elements.contains(&element) {
                        assert_eq!(slow_selector.evaluate(element), Fr::one(), "failed for {i} vs {j}");
                    } else {
                        assert_eq!(slow_selector.evaluate(element), Fr::zero());
                    }
                }
            }
        }
    }
}<|MERGE_RESOLUTION|>--- conflicted
+++ resolved
@@ -215,7 +215,6 @@
         let batch_combiners = &first_round_msg.batch_combiners;
         let prover::ThirdMessage { sums } = prover_third_message;
 
-<<<<<<< HEAD
         let t_at_beta_s = state
             .circuit_specific_states
             .iter()
@@ -228,17 +227,8 @@
                 (circuit_id, t_at_beta)
             })
             .collect::<BTreeMap<_, _>>();
-=======
-        #[rustfmt::skip]
-        let t_at_beta =
-            eta_a * state.non_zero_a_domain.size_as_field_element * sum_a +
-            eta_b * state.non_zero_b_domain.size_as_field_element * sum_b +
-            eta_c * state.non_zero_c_domain.size_as_field_element * sum_c;
-        let delta_b = state.third_round_message.as_ref().unwrap().delta_b;
-        let delta_c = state.third_round_message.as_ref().unwrap().delta_c;
->>>>>>> b8ae65af
-
-        let verifier::ThirdMessage { r_a, r_b, r_c } = state.third_round_message.as_ref().unwrap();
+
+        let verifier::ThirdMessage { delta_a, delta_b, delta_c } = state.third_round_message.as_ref().unwrap();
         let beta = state.second_round_message.unwrap().beta;
         let gamma = state.gamma.unwrap();
 
@@ -370,7 +360,6 @@
         //  Matrix sumcheck:
         let mut matrix_sumcheck = LinearCombination::empty("matrix_sumcheck");
 
-<<<<<<< HEAD
         for (i, (&id, circuit_state)) in state.circuit_specific_states.iter().enumerate() {
             let v_H_i_at_alpha_time = start_timer!(|| format!("v_H_i_at_alpha {id}"));
             let v_H_i_at_alpha = circuit_state.constraint_domain.evaluate_vanishing_polynomial(alpha);
@@ -397,36 +386,14 @@
             let sum_b = sums[i].sum_b;
             let sum_c = sums[i].sum_c;
 
-            Self::add_g_m_term(&mut matrix_sumcheck, id, "a", challenges, evals, &g_a, v_H_i, r_a[i], sum_a, s_a)?;
-            Self::add_g_m_term(&mut matrix_sumcheck, id, "b", challenges, evals, &g_b, v_H_i, r_b[i], sum_b, s_b)?;
-            Self::add_g_m_term(&mut matrix_sumcheck, id, "c", challenges, evals, &g_c, v_H_i, r_c[i], sum_c, s_c)?;
+            Self::add_g_m_term(&mut matrix_sumcheck, id, "a", challenges, evals, &g_a, v_H_i, delta_a[i], sum_a, s_a)?;
+            Self::add_g_m_term(&mut matrix_sumcheck, id, "b", challenges, evals, &g_b, v_H_i, delta_b[i], sum_b, s_b)?;
+            Self::add_g_m_term(&mut matrix_sumcheck, id, "c", challenges, evals, &g_c, v_H_i, delta_c[i], sum_c, s_c)?;
 
             linear_combinations.insert(g_a.label.clone(), g_a);
             linear_combinations.insert(g_b.label.clone(), g_b);
             linear_combinations.insert(g_c.label.clone(), g_c);
         }
-=======
-        let g_a = LinearCombination::new("g_a", [(F::one(), "g_a")]);
-        let g_a_at_gamma = evals.get_lc_eval(&g_a, gamma)?;
-        let selector_a = largest_non_zero_domain.evaluate_selector_polynomial(non_zero_a_domain, gamma);
-        let lhs_a =
-            Self::construct_lhs("a", alpha, beta, gamma, v_H_at_alpha * v_H_at_beta, g_a_at_gamma, *sum_a, selector_a);
-        matrix_sumcheck += &lhs_a;
-
-        let g_b = LinearCombination::new("g_b", [(F::one(), "g_b")]);
-        let g_b_at_gamma = evals.get_lc_eval(&g_b, gamma)?;
-        let selector_b = largest_non_zero_domain.evaluate_selector_polynomial(non_zero_b_domain, gamma);
-        let lhs_b =
-            Self::construct_lhs("b", alpha, beta, gamma, v_H_at_alpha * v_H_at_beta, g_b_at_gamma, *sum_b, selector_b);
-        matrix_sumcheck += (delta_b, &lhs_b);
-
-        let g_c = LinearCombination::new("g_c", [(F::one(), "g_c")]);
-        let g_c_at_gamma = evals.get_lc_eval(&g_c, gamma)?;
-        let selector_c = largest_non_zero_domain.evaluate_selector_polynomial(non_zero_c_domain, gamma);
-        let lhs_c =
-            Self::construct_lhs("c", alpha, beta, gamma, v_H_at_alpha * v_H_at_beta, g_c_at_gamma, *sum_c, selector_c);
-        matrix_sumcheck += (delta_c, &lhs_c);
->>>>>>> b8ae65af
 
         matrix_sumcheck -=
             &LinearCombination::new("h_2", [(max_non_zero_domain.evaluate_vanishing_polynomial(gamma), "h_2")]);

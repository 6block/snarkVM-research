--- conflicted
+++ resolved
@@ -122,19 +122,11 @@
         );
         check_cast_lossy::<Address<Circuit>, console_root::types::Address<Testnet3>>(
             Mode::Public,
-<<<<<<< HEAD
-            count_is!(277, 0, 901, 907),
+            count_is!(277, 0, 901, 906),
         );
         check_cast_lossy::<Address<Circuit>, console_root::types::Address<Testnet3>>(
             Mode::Private,
-            count_is!(277, 0, 901, 907),
-=======
-            count_is!(277, 0, 396, 399),
-        );
-        check_cast_lossy::<Address<Circuit>, console_root::types::Address<Testnet3>>(
-            Mode::Private,
-            count_is!(277, 0, 396, 399),
->>>>>>> a6253258
+            count_is!(277, 0, 901, 906),
         );
     }
 
@@ -169,19 +161,11 @@
         );
         check_cast_lossy::<Group<Circuit>, console_root::types::Group<Testnet3>>(
             Mode::Public,
-<<<<<<< HEAD
-            count_is!(277, 0, 901, 907),
+            count_is!(277, 0, 901, 906),
         );
         check_cast_lossy::<Group<Circuit>, console_root::types::Group<Testnet3>>(
             Mode::Private,
-            count_is!(277, 0, 901, 907),
-=======
-            count_is!(277, 0, 396, 399),
-        );
-        check_cast_lossy::<Group<Circuit>, console_root::types::Group<Testnet3>>(
-            Mode::Private,
-            count_is!(277, 0, 396, 399),
->>>>>>> a6253258
+            count_is!(277, 0, 901, 906),
         );
     }
 

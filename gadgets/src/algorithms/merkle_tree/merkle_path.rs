--- conflicted
+++ resolved
@@ -41,11 +41,11 @@
     pub fn calculate_root<CS: ConstraintSystem<F>>(
         &self,
         mut cs: CS,
-        parameters: &HG::ParametersGadget,
+        crh: &HG,
         leaf: impl ToBytesGadget<F>,
     ) -> Result<HG::OutputGadget, SynthesisError> {
         let leaf_bytes = leaf.to_bytes(&mut cs.ns(|| "leaf_to_bytes"))?;
-        let mut curr_hash = HG::check_evaluation_gadget(cs.ns(|| "leaf_hash"), parameters, leaf_bytes)?;
+        let mut curr_hash = crh.check_evaluation_gadget(cs.ns(|| "leaf_hash"), leaf_bytes)?;
 
         // To traverse up a MT, we iterate over the path from bottom to top
 
@@ -68,7 +68,7 @@
 
             curr_hash = hash_inner_node_gadget::<P::H, HG, F, _>(
                 &mut cs.ns(|| format!("hash_inner_node_{}", i)),
-                parameters,
+                crh,
                 &left_hash,
                 &right_hash,
             )?;
@@ -80,31 +80,25 @@
     pub fn update_leaf<CS: ConstraintSystem<F>>(
         &self,
         mut cs: CS,
-        parameters: &HG::ParametersGadget,
+        crh: &HG,
         old_root: &HG::OutputGadget,
         old_leaf: impl ToBytesGadget<F>,
         new_leaf: impl ToBytesGadget<F>,
     ) -> Result<HG::OutputGadget, SynthesisError> {
-        self.check_membership(cs.ns(|| "check_membership"), &parameters, &old_root, &old_leaf)?;
-        Ok(self.calculate_root(cs.ns(|| "calculate_root"), &parameters, &new_leaf)?)
+        self.check_membership(cs.ns(|| "check_membership"), &crh, &old_root, &old_leaf)?;
+        Ok(self.calculate_root(cs.ns(|| "calculate_root"), &crh, &new_leaf)?)
     }
 
     pub fn update_and_check<CS: ConstraintSystem<F>>(
         &self,
         mut cs: CS,
-        parameters: &HG::ParametersGadget,
+        crh: &HG,
         old_root: &HG::OutputGadget,
         new_root: &HG::OutputGadget,
         old_leaf: impl ToBytesGadget<F>,
         new_leaf: impl ToBytesGadget<F>,
     ) -> Result<(), SynthesisError> {
-        let actual_new_root = self.update_leaf(
-            cs.ns(|| "check_membership"),
-            &parameters,
-            &old_root,
-            &old_leaf,
-            &new_leaf,
-        )?;
+        let actual_new_root = self.update_leaf(cs.ns(|| "check_membership"), &crh, &old_root, &old_leaf, &new_leaf)?;
 
         actual_new_root.enforce_equal(cs.ns(|| "enforce_equal_roots"), &new_root)?;
 
@@ -114,42 +108,22 @@
     pub fn check_membership<CS: ConstraintSystem<F>>(
         &self,
         cs: CS,
-        parameters: &HG,
+        crh: &HG,
         root: &HG::OutputGadget,
         leaf: impl ToBytesGadget<F>,
     ) -> Result<(), SynthesisError> {
-        self.conditionally_check_membership(cs, parameters, root, leaf, &Boolean::Constant(true))
+        self.conditionally_check_membership(cs, crh, root, leaf, &Boolean::Constant(true))
     }
 
     pub fn conditionally_check_membership<CS: ConstraintSystem<F>>(
         &self,
         mut cs: CS,
-        parameters: &HG,
+        crh: &HG,
         root: &HG::OutputGadget,
         leaf: impl ToBytesGadget<F>,
         should_enforce: &Boolean,
     ) -> Result<(), SynthesisError> {
-<<<<<<< HEAD
-        let expected_root = self.calculate_root(cs.ns(|| "calculate_root"), parameters, leaf)?;
-=======
-        assert_eq!(self.path.len(), P::DEPTH);
-        // Check that the hash of the given leaf matches the leaf hash in the membership
-        // proof.
-        let leaf_bits = leaf.to_bytes(&mut cs.ns(|| "leaf_to_bytes"))?;
-        let leaf_hash = HG::check_evaluation_gadget(parameters, cs.ns(|| "check_evaluation_gadget"), leaf_bits)?;
-
-        // Check if leaf is one of the bottom-most siblings.
-        let leaf_is_left =
-            AllocatedBit::alloc(&mut cs.ns(|| "leaf_is_left"), || Ok(leaf_hash == self.path[0].0))?.into();
-        HG::OutputGadget::conditional_enforce_equal_or(
-            &mut cs.ns(|| "check_leaf_is_left"),
-            &leaf_is_left,
-            &leaf_hash,
-            &self.path[0].0,
-            &self.path[0].1,
-            should_enforce,
-        )?;
->>>>>>> d32f62db
+        let expected_root = self.calculate_root(cs.ns(|| "calculate_root"), crh, leaf)?;
 
         root.conditional_enforce_equal(&mut cs.ns(|| "root_is_eq"), &expected_root, should_enforce)
     }
@@ -157,7 +131,7 @@
 
 pub(crate) fn hash_inner_node_gadget<H, HG, F, CS>(
     mut cs: CS,
-    parameters: &HG,
+    crh: &HG,
     left_child: &HG::OutputGadget,
     right_child: &HG::OutputGadget,
 ) -> Result<HG::OutputGadget, SynthesisError>
@@ -172,7 +146,7 @@
     let mut bytes = left_bytes;
     bytes.extend_from_slice(&right_bytes);
 
-    HG::check_evaluation_gadget(parameters, cs, bytes)
+    crh.check_evaluation_gadget(cs, bytes)
 }
 
 impl<P, HGadget, F> AllocGadget<MerklePath<P>, F> for MerklePathGadget<P, HGadget, F>
